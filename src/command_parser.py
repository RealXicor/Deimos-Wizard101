import traceback
from asyncio import CancelledError
from typing import Dict, List, Tuple, Coroutine
import asyncio
from wizwalker import Client, XYZ, Orient, Keycode
from wizwalker.errors import HookNotActive
from wizwalker.extensions.wizsprinter.wiz_navigator import toZone
from wizwalker.memory.memory_objects.camera_controller import CameraController

from src.sprinty_client import SprintyClient
from src.gui_inputs import is_numeric, param_input
from src.utils import index_with_str, get_window_from_path, teleport_to_friend_from_list, auto_potions_force_buy, use_potion, is_free, logout_and_in, click_window_by_path, attempt_activate_mouseless, attempt_deactivate_mouseless, wait_for_visible_by_path, refill_potions, refill_potions_if_needed, wait_for_zone_change
from src.camera_utils import glide_to, point_to_xyz, rotating_glide_to, orbit
import re
from loguru import logger


async def parse_location(split_command: List[str], camera: CameraController = None, client: Client = None) -> Tuple[List[XYZ], List[Orient]]:
    # Takes in a camera or client along with a command string, and returns the location. Uses the same input parsing the GUI does, allowing for equation support.
    split_command = [s.lower().replace(', ', '') for s in split_command.copy()]
    xyzs: List[XYZ] = []
    orientations: List[Orient] = []

    if camera:
        default_xyz = await camera.position()
        default_orientation = await camera.orientation()

    else:
        default_xyz = await client.body.position()
        default_orientation = await client.body.orientation()

    for arg in split_command:
        if 'xyz' in arg:
            split_arg = arg.replace('xyz(', '').strip(')').split(',')
            xyzs.append(XYZ(
                param_input(split_arg[0], default_xyz.x),
                param_input(split_arg[1], default_xyz.y),
                param_input(split_arg[2], default_xyz.z)
            ))

        elif 'orient' in arg:
            split_arg = arg.replace('orient(', '').strip(')').split(',')
            orientations.append(Orient(
                param_input(split_arg[0], default_orientation.pitch),
                param_input(split_arg[1], default_orientation.roll),
                param_input(split_arg[2], default_orientation.yaw)
            ))

    return (xyzs, orientations)


def handle_index(input_list, i: int = 0, default = None):
    if len(input_list) <= i:
        return default

    else:
        return input_list[i]


def client_from_titles(clients: List[Client], title_str: str = 'p1') -> Client:
    # Returns a Client object based off matching the window title.
    return [client for client in clients if client.title.lower() == title_str][0]


async def wait_for_coro(coro: Coroutine, wait_for_not: bool = False, interval: float = 0.25):
    # Waits for a Coroutine to return True, or return False if wait_for_not is True.
    if wait_for_not:
        while await coro():
            await asyncio.sleep(interval)

    else:
        while not await coro():
            await asyncio.sleep(interval)


def find_path(commands: List[str], starting_index: int = 2) -> List[str]:
    # Finds the window path string from a list of strings
    relevant_strings: List[str] = commands[starting_index:]
    path_str: str = re.findall('\[(.*?)\]|$', ','.join(relevant_strings))[0]
    desired_path: List[str] = path_str.strip('[]"').replace("'", "").split(',')

    return desired_path


def split_line(l: str) -> list[str]:
    result = []

    in_nested = False
    word = ''
    for c in l:
        match c:
            case '(':
                in_nested = True
            case ')':
                in_nested = False
            case ' ' | ',':
                if not in_nested:
                    if len(word) > 0:
                        result.append(word)
                    word = ''
                    c = ''
        word += c
    result.append(word)

    if in_nested:
        raise Exception("Unterminated (")

    return result


async def parse_command(clients: List[Client], command_str: str):
    # Executes a single raw command string for the bot creator.
    all_clients = clients.copy()
    command_str = command_str.replace(', ', ',')

    check_strings = ['tozone', 'to_zone', 'waitforzonechange', 'wait_for_zone_change']
    # remove _ from command_str except for a few commands that it interferes with
    if not any(substring in command_str for substring in check_strings):
        command_str = command_str.replace('_', '')

    split_command = split_line(command_str)

    match split_command[0].lower():
        case 'kill' | 'killbot' | 'stop' | 'stopbot' | 'end' | 'exit':
            # Kills the bot loop, useful for not having stuff loop
            logger.debug('Bot Killed')
            raise CancelledError

        case 'sleep' | 'wait' | 'delay':
            # Delays a specified number of seconds
            await asyncio.sleep(float(split_command[-1]))

        case _:
            client_str = split_command[0].replace(' ', '')
            exclude = False
            if 'except' in client_str:
                client_str = client_str.replace('except', '')
                exclude = True

            if 'mass' not in client_str:
                # Allows for specific clients to be used via a : seperator. Example: p1:p3:p4   , except p2
                if ':' in client_str:
                    split_clients = client_str.split(':')
                    provided_clients = [client_from_titles(all_clients.copy(), title) for title in split_clients]
                else:
                    provided_clients = [client_from_titles(all_clients, client_str)]

                if is_numeric(client_str[1]):
                    if exclude:
                        # Sets client list equal to all clients except specified ones
                        clients = [client for client in all_clients.copy() if client not in provided_clients]
                    else:
                        clients = provided_clients

            match split_command[1].lower():

                case 'teleport' | 'tp' | 'setpos':
                    # Raw TP, not navmap TP due to some limitations with navmap TP
                    match split_command[2]:
                        case 'closestmob' | 'mob':
                            await asyncio.gather(*[SprintyClient(p).tp_to_closest_mob() for p in clients])

                        case 'quest' | 'questpos' | 'questposition':
                            await asyncio.gather(*[p.teleport(await clients[0].quest_position.position()) for p in clients])

                        case _:
                            client_location = None
                            for p in all_clients:
                                if p.title == split_command[2]:
                                    client_location = await p.body.position()
                                    await asyncio.gather(*[client.teleport(client_location) for client in clients])
                                    break

                            # a client title was not provided - user likely listed an actual XYZ coordinate
                            if client_location is None:
                                xyzs = []
                                for client in clients:
                                    client_xyzs, _ = await parse_location(split_command, client=client)
                                    xyzs.append(client_xyzs[0])

                                await asyncio.gather(*[client.teleport(xyz) for client, xyz in zip(clients, xyzs)])

                case 'walkto' | 'goto':
                    # Walks in a straight line to a given XYZ (Z agnostic)
                    xyzs = []
                    for client in clients:
                        client_xyzs, _ = await parse_location(split_command, client=client)
                        xyzs.append(client_xyzs[0])
                    await asyncio.gather(*[client.goto(xyz.x, xyz.y) for client, xyz in zip(clients, xyzs)])

                case 'sendkey' | 'press' | 'presskey':
                    # Sends a key press
                    key = split_command[2]
                    time = 0.1
                    if len(split_command) >= 4:
                        time = float(split_command[3])

                    await asyncio.gather(*[client.send_key(Keycode[key], time) for client in clients])

                case 'waitfordialog' | 'waitfordialogue':
                    # Waits for dialogue window to appear
                    await asyncio.gather(*[wait_for_coro(client.is_in_dialog) for client in clients])

                    if split_command[1].lower() == 'completion':
                        # Waits for dialogue window to disappear
                        await asyncio.gather(*[wait_for_coro(client.is_in_dialog, True) for client in clients])

                case 'waitforbattle' | 'waitforcombat':
                    # Waits for combat
                    await asyncio.gather(*[wait_for_coro(client.in_battle) for client in clients])

                    if split_command[-1].lower() == 'completion':
                        # Waits for combat to end
                        await asyncio.gather(*[wait_for_coro(client.in_battle, True) for client in clients])

                case 'waitforzonechange':
                    # Waits for the zone to change
                    await asyncio.gather(*[client.wait_for_zone_change() for client in clients])

                    if split_command[-1].lower() == 'completion':
                        # Waits for loading screen to end
                        await asyncio.gather(*[wait_for_coro(client.is_loading, True) for client in clients])

                case 'waitforfree':
                    # Waits for is_free to return True
                    async def _wait_for_free(client: Client, wait_for_not: bool = False, interval: float = 0.25):
                        if wait_for_not:
                            while await is_free(client):
                                await asyncio.sleep(interval)

<<<<<<< HEAD
                    if is_numeric(client_str[1]):
                        if exclude:
                            # Sets client list equal to all clients except specified ones
                            clients = [client for client in all_clients.copy() if client not in provided_clients]
                        else:
                            clients = provided_clients


                match split_command[1].lower():

                    case 'teleport' | 'tp' | 'setpos':
                        # Raw TP, not navmap TP due to some limitations with navmap TP
                        match split_command[2]:
                            case 'closestmob' | 'mob':
                                await asyncio.gather(*[SprintyClient(p).tp_to_closest_mob() for p in clients])
                            case 'quest' | 'questpos' | 'questposition':
                                await asyncio.gather(*[p.teleport(await clients[0].quest_position.position()) for p in clients])
                            case _:
                                client_location = None
                                for p in all_clients:
                                    if p.title == split_command[2]:
                                        client_location = await p.body.position()
                                        await asyncio.gather(*[client.teleport(client_location) for client in clients])
                                        break

                                # a client title was not provided - user likely listed an actual XYZ coordinate
                                if client_location is None:
                                    xyzs = await parse_locations(clients, split_command)
                                    await asyncio.gather(*[client.teleport(xyz) for client, xyz in zip(clients, xyzs)])

                    case 'walkto' | 'goto':
                        # Walks in a straight line to a given XYZ (Z agnostic)
                        xyzs = await parse_locations(clients, split_command)
                        await asyncio.gather(*[client.goto(xyz.x, xyz.y) for client, xyz in zip(clients, xyzs)])

                    case 'sendkey' | 'press' | 'presskey':
                        # Sends a key press
                        key = split_command[2]
                        time = 0.1
                        if len(split_command) >= 4:
                            time = float(split_command[3])

                        await asyncio.gather(*[client.send_key(Keycode[key], time) for client in clients])

                    case 'waitfordialog' | 'waitfordialogue':
                        # Waits for dialogue window to appear
                        await asyncio.gather(*[wait_for_coro(client.is_in_dialog) for client in clients])

                        if split_command[1].lower() == 'completion':
                            # Waits for dialogue window to disappear
                            await asyncio.gather(*[wait_for_coro(client.is_in_dialog, True) for client in clients])

                    case 'waitforbattle' | 'waitforcombat':
                        # Waits for combat
                        await asyncio.gather(*[wait_for_coro(client.in_battle) for client in clients])

                        if split_command[-1].lower() == 'completion':
                            # Waits for combat to end
                            await asyncio.gather(*[wait_for_coro(client.in_battle, True) for client in clients])

                    case 'waitforzonechange' | 'wait_for_zone_change':
                        # waits for zone to change from the provided zone name
                        print(split_command[-2])
                        if split_command[-2].lower() == 'from':
                            await asyncio.gather(*[wait_for_zone_change(client, current_zone=split_command[-1]) for client in clients])
                        # waits for zone to change to the provided zone name
                        elif split_command[-2].lower() == 'to':
                            await asyncio.gather(*[wait_for_zone_change(client, to_zone=split_command[-1]) for client in clients])
                        else:
                            # Waits for the zone to change
                            await asyncio.gather(*[client.wait_for_zone_change() for client in clients])

                            if split_command[-1].lower() == 'completion':
                                # Waits for loading screen to end
                                await asyncio.gather(*[wait_for_coro(client.is_loading, True) for client in clients])

                    case 'waitforfree':
                        # Waits for is_free to return True
                        async def _wait_for_free(client: Client, wait_for_not: bool = False, interval: float = 0.25):
                            if wait_for_not:
                                while await is_free(client):
                                    await asyncio.sleep(interval)

                            else:
                                while not await is_free(client):
                                    await asyncio.sleep(interval)

                        await asyncio.gather(*[_wait_for_free(client) for client in clients])

                        if split_command[-1].lower() == 'completion':
                            # Waits for is_free to return False
                            await asyncio.gather(*[_wait_for_free(client, True) for client in clients])

                    case 'usepotion':
                        # Uses a potion
                        if len(split_command) > 3:
                            # Same, but uses specified mana/health thresholds
                            await asyncio.gather(*[SprintyClient(p).use_potion_if_needed(health_percent=int(split_command[2]), mana_percent=int(split_command[3]), handle_hooks=True) for p in clients])
=======
>>>>>>> 3f9328f6
                        else:
                            while not await is_free(client):
                                await asyncio.sleep(interval)

                    await asyncio.gather(*[_wait_for_free(client) for client in clients])

                    if split_command[-1].lower() == 'completion':
                        # Waits for is_free to return False
                        await asyncio.gather(*[_wait_for_free(client, True) for client in clients])

                case 'usepotion':
                    # Uses a potion
                    if len(split_command) > 3:
                        # Same, but uses specified mana/health thresholds
                        await asyncio.gather(*[SprintyClient(p).use_potion_if_needed(health_percent=int(split_command[2]), mana_percent=int(split_command[3]), handle_hooks=True) for p in clients])
                    else:
                        await asyncio.gather(*[use_potion(client) for client in clients])

                case 'buypotions' | 'refillpotions' | 'buypots' | 'refillpots':
                    # Refills potions
                    if len(split_command) > 2:
                        # Refills potions if needed
                        if split_command[2] == 'ifneeded':
                            await asyncio.gather(*[refill_potions_if_needed(client) for client in clients])
                    else:
                        await asyncio.gather(*[refill_potions(client, mark=True, recall=True) for client in clients])

                case 'logoutandin' | 'relog':
                    # Logs out the specific clients, and logs them back in
                    await asyncio.gather(*[logout_and_in(client) for client in clients])

                case 'click':
                    # Clicks at a specified screen XY
                    await asyncio.gather(*[attempt_activate_mouseless(client) for client in clients])
                    await asyncio.gather(*[client.mouse_handler.click(int(split_command[2], int(split_command[3]))) for client in clients])
                    await asyncio.gather(*[attempt_deactivate_mouseless(client) for client in clients])

                case 'clickwindow':
                    # Clicks a specific window by path
                    desired_path = find_path(split_command)
                    await asyncio.gather(*[click_window_by_path(client, desired_path, True) for client in clients])

                case 'waitforwindow' | 'waitforpath':
                    # Waits for a specific window (by path) to be visible
                    desired_path = find_path(split_command)
                    await asyncio.gather(*[wait_for_visible_by_path(client, desired_path) for client in clients])
                    if split_command[-1].lower() == 'completion':
                        # Waits for a specific window (by path) to not be visible
                        await asyncio.gather(*[wait_for_visible_by_path(client, desired_path, True) for client in clients])

                case 'friendtp' | 'friendteleport':
                    # Teleports specified clients to another via wizard name or icon
                    await asyncio.gather(*[client.mouse_handler.activate_mouseless() for client in clients])
                    await asyncio.sleep(.25)

                    if split_command[2] == 'icon':
                        await asyncio.gather(*[teleport_to_friend_from_list(client, icon_list=2, icon_index=0) for client in clients])
                    else:
                        await asyncio.gather(*[teleport_to_friend_from_list(client, name=' '.join(split_command[2:])) for client in clients])

<<<<<<< HEAD
                    case 'waitforwindow' | 'waitforpath':
                        # Waits for a specific window (by path) to be visible
                        desired_path = find_path(split_command)
                        await asyncio.gather(*[wait_for_visible_by_path(client, desired_path) for client in clients])
                        if split_command[-1].lower() == 'completion':
                            # Waits for a specific window (by path) to not be visible
                            await asyncio.gather(*[wait_for_visible_by_path(client, desired_path, True) for client in clients])

                    case 'friendtp' | 'friendteleport':
                        # Teleports specified clients to another via wizard name or icon
                        await asyncio.gather(*[client.mouse_handler.activate_mouseless() for client in clients])
                        await asyncio.sleep(.25)

                        if split_command[2] == 'icon':
                            # uses fish icon
                            await asyncio.gather(*[teleport_to_friend_from_list(client, icon_list=2, icon_index=0) for client in clients])
                        else:
                            # uses provided wizard name
                            await asyncio.gather(*[teleport_to_friend_from_list(client, name=split_command[2]) for client in clients])
=======
                    await asyncio.gather(*[client.mouse_handler.deactivate_mouseless() for client in clients])

                case 'entitytp' | 'entityteleport':
                    # Teleports to a specific entity by vague name
                    await asyncio.gather(*[SprintyClient(client).tp_to_closest_by_vague_name(split_command[2]) for client in clients])

                case 'tozone' | 'to_zone':
                    # Navigates to a specific zone, by vague name
                    zoneChanged = await toZone(clients, split_command[2])
>>>>>>> 3f9328f6

                    if zoneChanged == 0:
                        logger.debug('Reached destination zone: ' + await clients[0].zone_name())
                    else:
                        logger.error('Failed to go to zone.  It may be spelled incorrectly, or may not be supported.')

                case 'log' | 'debug' | 'print':
                    # Logs a specific message or prints the text of a window (by path, if any)
                    if split_command[2].lower() != 'window':
                        relevant_string: str = ' '.join(split_command[2:])
                        logger.debug(relevant_string)

                    else:
                        desired_path = find_path(split_command)
                        for client in clients:
                            desired_window = await get_window_from_path(client.root_window, desired_path)
                            relevant_string = await desired_window.maybe_text()
                            logger.debug(relevant_string)

                case _:
                    await asyncio.sleep(0.25)

    await asyncio.sleep(0)


async def execute_flythrough(client: Client, flythrough_data: str, line_seperator: str = '\n'):
    flythrough_actions = flythrough_data.split(line_seperator)

    if not await client.game_client.is_freecam():
        await client.camera_freecam()

    camera = await client.game_client.free_camera_controller()
    for action in flythrough_actions:
        await parse_camera_command(camera, action)


async def parse_camera_command(camera: CameraController, command_str: str):
    command_str = command_str.replace(', ', ',')
    command_str = command_str.replace('_', '')
    split_command = split_line(command_str)

    origin_pos = await camera.position()
    origin_orientation = await camera.orientation()
    xyzs, orientations = await parse_location(split_command, camera)

    if split_command[-1].isdigit():
        time = float(split_command[-1])

    else:
        time = 0

    match split_command[0].lower():
        case 'glideto':
            if len(xyzs) >= 2:
                logger.debug(f'Gliding freecam from {origin_pos} to {handle_index(xyzs)} while looking at {handle_index(xyzs, 1)} over {time} seconds')

            else:
                logger.debug(f'Gliding freecam from {origin_pos} to {handle_index(xyzs)} while orientated as {handle_index(orientations)} over {time} seconds')

            await glide_to(camera, origin_pos, handle_index(xyzs), handle_index(orientations, default=origin_orientation), time, handle_index(xyzs, 1))

        case 'rotatingglideto':
            logger.debug(f'Gliding freecam from {origin_pos} to {handle_index(xyzs)} while rotating {handle_index(orientations)} degrees over {time} seconds')
            await rotating_glide_to(camera, origin_pos, handle_index(xyzs), time, handle_index(orientations))

        case 'orbit':
            degrees = param_input(split_command[-2], 360)
            logger.debug(f'Orbiting freecam {degrees} degrees from {origin_pos} around {handle_index(xyzs)} over {time} seconds')
            await orbit(camera, origin_pos, handle_index(xyzs), degrees, time)

        case 'lookat':
            logger.debug(f'Pointing freecam at {handle_index(xyzs)}')
            await point_to_xyz(camera, handle_index(xyzs))

        case 'setpos':
            logger.debug(f'Moving freecam to {handle_index(xyzs)}')
            await camera.write_position(xyzs[0])

        case 'setorient':
            await camera.update_orientation(handle_index(orientations))

        case _:
            pass<|MERGE_RESOLUTION|>--- conflicted
+++ resolved
@@ -213,13 +213,20 @@
                         # Waits for combat to end
                         await asyncio.gather(*[wait_for_coro(client.in_battle, True) for client in clients])
 
-                case 'waitforzonechange':
-                    # Waits for the zone to change
-                    await asyncio.gather(*[client.wait_for_zone_change() for client in clients])
-
-                    if split_command[-1].lower() == 'completion':
-                        # Waits for loading screen to end
-                        await asyncio.gather(*[wait_for_coro(client.is_loading, True) for client in clients])
+                case 'waitforzonechange' | 'wait_for_zone_change':
+                    # waits for zone to change from the provided zone name
+                    if split_command[-2].lower() == 'from':
+                        await asyncio.gather(*[wait_for_zone_change(client, current_zone=split_command[-1]) for client in clients])
+                    # waits for zone to change to the provided zone name
+                    elif split_command[-2].lower() == 'to':
+                        await asyncio.gather(*[wait_for_zone_change(client, to_zone=split_command[-1]) for client in clients])
+                    else:
+                        # Waits for the zone to change
+                        await asyncio.gather(*[client.wait_for_zone_change() for client in clients])
+
+                        if split_command[-1].lower() == 'completion':
+                            # Waits for loading screen to end
+                            await asyncio.gather(*[wait_for_coro(client.is_loading, True) for client in clients])
 
                 case 'waitforfree':
                     # Waits for is_free to return True
@@ -228,107 +235,6 @@
                             while await is_free(client):
                                 await asyncio.sleep(interval)
 
-<<<<<<< HEAD
-                    if is_numeric(client_str[1]):
-                        if exclude:
-                            # Sets client list equal to all clients except specified ones
-                            clients = [client for client in all_clients.copy() if client not in provided_clients]
-                        else:
-                            clients = provided_clients
-
-
-                match split_command[1].lower():
-
-                    case 'teleport' | 'tp' | 'setpos':
-                        # Raw TP, not navmap TP due to some limitations with navmap TP
-                        match split_command[2]:
-                            case 'closestmob' | 'mob':
-                                await asyncio.gather(*[SprintyClient(p).tp_to_closest_mob() for p in clients])
-                            case 'quest' | 'questpos' | 'questposition':
-                                await asyncio.gather(*[p.teleport(await clients[0].quest_position.position()) for p in clients])
-                            case _:
-                                client_location = None
-                                for p in all_clients:
-                                    if p.title == split_command[2]:
-                                        client_location = await p.body.position()
-                                        await asyncio.gather(*[client.teleport(client_location) for client in clients])
-                                        break
-
-                                # a client title was not provided - user likely listed an actual XYZ coordinate
-                                if client_location is None:
-                                    xyzs = await parse_locations(clients, split_command)
-                                    await asyncio.gather(*[client.teleport(xyz) for client, xyz in zip(clients, xyzs)])
-
-                    case 'walkto' | 'goto':
-                        # Walks in a straight line to a given XYZ (Z agnostic)
-                        xyzs = await parse_locations(clients, split_command)
-                        await asyncio.gather(*[client.goto(xyz.x, xyz.y) for client, xyz in zip(clients, xyzs)])
-
-                    case 'sendkey' | 'press' | 'presskey':
-                        # Sends a key press
-                        key = split_command[2]
-                        time = 0.1
-                        if len(split_command) >= 4:
-                            time = float(split_command[3])
-
-                        await asyncio.gather(*[client.send_key(Keycode[key], time) for client in clients])
-
-                    case 'waitfordialog' | 'waitfordialogue':
-                        # Waits for dialogue window to appear
-                        await asyncio.gather(*[wait_for_coro(client.is_in_dialog) for client in clients])
-
-                        if split_command[1].lower() == 'completion':
-                            # Waits for dialogue window to disappear
-                            await asyncio.gather(*[wait_for_coro(client.is_in_dialog, True) for client in clients])
-
-                    case 'waitforbattle' | 'waitforcombat':
-                        # Waits for combat
-                        await asyncio.gather(*[wait_for_coro(client.in_battle) for client in clients])
-
-                        if split_command[-1].lower() == 'completion':
-                            # Waits for combat to end
-                            await asyncio.gather(*[wait_for_coro(client.in_battle, True) for client in clients])
-
-                    case 'waitforzonechange' | 'wait_for_zone_change':
-                        # waits for zone to change from the provided zone name
-                        print(split_command[-2])
-                        if split_command[-2].lower() == 'from':
-                            await asyncio.gather(*[wait_for_zone_change(client, current_zone=split_command[-1]) for client in clients])
-                        # waits for zone to change to the provided zone name
-                        elif split_command[-2].lower() == 'to':
-                            await asyncio.gather(*[wait_for_zone_change(client, to_zone=split_command[-1]) for client in clients])
-                        else:
-                            # Waits for the zone to change
-                            await asyncio.gather(*[client.wait_for_zone_change() for client in clients])
-
-                            if split_command[-1].lower() == 'completion':
-                                # Waits for loading screen to end
-                                await asyncio.gather(*[wait_for_coro(client.is_loading, True) for client in clients])
-
-                    case 'waitforfree':
-                        # Waits for is_free to return True
-                        async def _wait_for_free(client: Client, wait_for_not: bool = False, interval: float = 0.25):
-                            if wait_for_not:
-                                while await is_free(client):
-                                    await asyncio.sleep(interval)
-
-                            else:
-                                while not await is_free(client):
-                                    await asyncio.sleep(interval)
-
-                        await asyncio.gather(*[_wait_for_free(client) for client in clients])
-
-                        if split_command[-1].lower() == 'completion':
-                            # Waits for is_free to return False
-                            await asyncio.gather(*[_wait_for_free(client, True) for client in clients])
-
-                    case 'usepotion':
-                        # Uses a potion
-                        if len(split_command) > 3:
-                            # Same, but uses specified mana/health thresholds
-                            await asyncio.gather(*[SprintyClient(p).use_potion_if_needed(health_percent=int(split_command[2]), mana_percent=int(split_command[3]), handle_hooks=True) for p in clients])
-=======
->>>>>>> 3f9328f6
                         else:
                             while not await is_free(client):
                                 await asyncio.sleep(interval)
@@ -385,31 +291,12 @@
                     await asyncio.sleep(.25)
 
                     if split_command[2] == 'icon':
+                        # uses fish icon
                         await asyncio.gather(*[teleport_to_friend_from_list(client, icon_list=2, icon_index=0) for client in clients])
                     else:
+                        # uses provided wizard name
                         await asyncio.gather(*[teleport_to_friend_from_list(client, name=' '.join(split_command[2:])) for client in clients])
 
-<<<<<<< HEAD
-                    case 'waitforwindow' | 'waitforpath':
-                        # Waits for a specific window (by path) to be visible
-                        desired_path = find_path(split_command)
-                        await asyncio.gather(*[wait_for_visible_by_path(client, desired_path) for client in clients])
-                        if split_command[-1].lower() == 'completion':
-                            # Waits for a specific window (by path) to not be visible
-                            await asyncio.gather(*[wait_for_visible_by_path(client, desired_path, True) for client in clients])
-
-                    case 'friendtp' | 'friendteleport':
-                        # Teleports specified clients to another via wizard name or icon
-                        await asyncio.gather(*[client.mouse_handler.activate_mouseless() for client in clients])
-                        await asyncio.sleep(.25)
-
-                        if split_command[2] == 'icon':
-                            # uses fish icon
-                            await asyncio.gather(*[teleport_to_friend_from_list(client, icon_list=2, icon_index=0) for client in clients])
-                        else:
-                            # uses provided wizard name
-                            await asyncio.gather(*[teleport_to_friend_from_list(client, name=split_command[2]) for client in clients])
-=======
                     await asyncio.gather(*[client.mouse_handler.deactivate_mouseless() for client in clients])
 
                 case 'entitytp' | 'entityteleport':
@@ -419,7 +306,6 @@
                 case 'tozone' | 'to_zone':
                     # Navigates to a specific zone, by vague name
                     zoneChanged = await toZone(clients, split_command[2])
->>>>>>> 3f9328f6
 
                     if zoneChanged == 0:
                         logger.debug('Reached destination zone: ' + await clients[0].zone_name())
